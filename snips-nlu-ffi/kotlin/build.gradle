--- conflicted
+++ resolved
@@ -11,11 +11,7 @@
 
 apply plugin: 'kotlin'
 
-<<<<<<< HEAD
 version = "0.63.0-SNAPSHOT"
-=======
-version = "0.61.1"
->>>>>>> 4d1d4fac
 group = "ai.snips"
 
 repositories {
@@ -36,7 +32,7 @@
 dependencies {
     compile "org.jetbrains.kotlin:kotlin-stdlib-jre7:$kotlin_version"
     compile 'net.java.dev.jna:jna:4.5.0'
-    compile "ai.snips:snips-nlu-ontology:0.61.2"
+    compile "ai.snips:snips-nlu-ontology:0.62.0"
     testCompile 'junit:junit:4.12'
     testCompile 'com.google.truth:truth:0.36'
 }
