--- conflicted
+++ resolved
@@ -1,10 +1,6 @@
 [package]
 name = "snips-nlu-lib"
-<<<<<<< HEAD
-version = "0.65.0-SNAPSHOT"
-=======
 version = "0.64.4"
->>>>>>> b782bc92
 authors = [
     "Adrien Ball <adrien.ball@snips.ai>",
     "Clement Doumouro <clement.doumouro@snips.ai>",
